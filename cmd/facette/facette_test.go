package main

import (
	"encoding/json"
	"fmt"
	"io"
	"io/ioutil"
	"log"
	"net/http"
	"os"
	"path"
	"reflect"
	"strconv"
	"strings"
	"syscall"
	"testing"
	"time"

	"github.com/facette/facette/pkg/config"
	"github.com/facette/facette/pkg/library"
	"github.com/facette/facette/pkg/plot"
	"github.com/facette/facette/pkg/server"
	"github.com/facette/facette/pkg/utils"
	"github.com/facette/facette/thirdparty/github.com/ziutek/rrd"
)

var (
	serverConfig *config.Config
)

func Test_CatalogOriginList(test *testing.T) {
	var result []string

	base := []string{
		"test1",
		"test2",
	}

	// Test GET on source list
	result = make([]string, 0)

	response := execTestRequest(test, "GET", fmt.Sprintf("http://%s/api/v1/catalog/origins/", serverConfig.BindAddr),
		nil, &result)

	if response.StatusCode != http.StatusOK {
		test.Logf("\nExpected %d\nbut got  %d", http.StatusOK, response.StatusCode)
		test.Fail()
	}

	if !reflect.DeepEqual(base, result) {
		test.Logf("\nExpected %#v\nbut got  %#v", base, result)
		test.Fail()
	}

	// Test GET on source list (offset and limit)
	result = make([]string, 0)

	response = execTestRequest(test, "GET", fmt.Sprintf("http://%s/api/v1/catalog/origins/?limit=1", serverConfig.BindAddr),
		nil, &result)

	if response.StatusCode != http.StatusOK {
		test.Logf("\nExpected %d\nbut got  %d", http.StatusOK, response.StatusCode)
		test.Fail()
	}

	if !reflect.DeepEqual(base[:1], result) {
		test.Logf("\nExpected %#v\nbut got  %#v", base[:1], result)
		test.Fail()
	}

	result = make([]string, 0)

	response = execTestRequest(test, "GET", fmt.Sprintf("http://%s/api/v1/catalog/origins/?offset=1&limit=1",
		serverConfig.BindAddr), nil, &result)

	if response.StatusCode != http.StatusOK {
		test.Logf("\nExpected %d\nbut got  %d", http.StatusOK, response.StatusCode)
		test.Fail()
	}

	if !reflect.DeepEqual(base[1:2], result) {
		test.Logf("\nExpected %#v\nbut got  %#v", base[1:2], result)
		test.Fail()
	}
}

func Test_CatalogOriginGet(test *testing.T) {
	base := &server.SourceResponse{Name: "source1", Origins: []string{"test1", "test2"}}
	result := &server.SourceResponse{}

	// Test GET on source1 item
	response := execTestRequest(test, "GET", fmt.Sprintf("http://%s/api/v1/catalog/sources/source1", serverConfig.BindAddr),
		nil, &result)

	if response.StatusCode != http.StatusOK {
		test.Logf("\nExpected %d\nbut got  %d", http.StatusOK, response.StatusCode)
		test.Fail()
	}

	if !reflect.DeepEqual(base, result) {
		test.Logf("\nExpected %#v\nbut got  %#v", base, result)
		test.Fail()
	}

	// Test GET on source2 item (with filter settings)
	base = &server.SourceResponse{Name: "source2", Origins: []string{"test1"}}
	result = &server.SourceResponse{}

	response = execTestRequest(test, "GET", fmt.Sprintf("http://%s/api/v1/catalog/sources/source2", serverConfig.BindAddr),
		nil, &result)

	if response.StatusCode != http.StatusOK {
		test.Logf("\nExpected %d\nbut got  %d", http.StatusOK, response.StatusCode)
		test.Fail()
	}

	if !reflect.DeepEqual(base, result) {
		test.Logf("\nExpected %#v\nbut got  %#v", base, result)
		test.Fail()
	}

	// Test GET on unknown item
	response = execTestRequest(test, "GET", fmt.Sprintf("http://%s/api/v1/catalog/sources/unknown", serverConfig.BindAddr),
		nil, &result)

	if response.StatusCode != http.StatusNotFound {
		test.Logf("\nExpected %d\nbut got  %d", http.StatusNotFound, response.StatusCode)
		test.Fail()
	}
}

func Test_CatalogSourceList(test *testing.T) {
	var result []string

	base := []string{
		"source1",
		"source2",
	}

	// Test GET on source list
	result = make([]string, 0)

	response := execTestRequest(test, "GET", fmt.Sprintf("http://%s/api/v1/catalog/sources/", serverConfig.BindAddr), nil,
		&result)

	if response.StatusCode != http.StatusOK {
		test.Logf("\nExpected %d\nbut got  %d", http.StatusOK, response.StatusCode)
		test.Fail()
	}

	if !reflect.DeepEqual(base, result) {
		test.Logf("\nExpected %#v\nbut got  %#v", base, result)
		test.Fail()
	}

	// Test GET on source list (offset and limit)
	result = make([]string, 0)

	response = execTestRequest(test, "GET", fmt.Sprintf("http://%s/api/v1/catalog/sources/?limit=1", serverConfig.BindAddr),
		nil, &result)

	if response.StatusCode != http.StatusOK {
		test.Logf("\nExpected %d\nbut got  %d", http.StatusOK, response.StatusCode)
		test.Fail()
	}

	if !reflect.DeepEqual(base[:1], result) {
		test.Logf("\nExpected %#v\nbut got  %#v", base[:1], result)
		test.Fail()
	}

	result = make([]string, 0)

	response = execTestRequest(test, "GET", fmt.Sprintf("http://%s/api/v1/catalog/sources/?offset=1&limit=1",
		serverConfig.BindAddr), nil, &result)

	if response.StatusCode != http.StatusOK {
		test.Logf("\nExpected %d\nbut got  %d", http.StatusOK, response.StatusCode)
		test.Fail()
	}

	if !reflect.DeepEqual(base[1:2], result) {
		test.Logf("\nExpected %#v\nbut got  %#v", base[1:2], result)
		test.Fail()
	}
}

func Test_CatalogSourceGet(test *testing.T) {
	base := &server.SourceResponse{Name: "source1", Origins: []string{"test1", "test2"}}
	result := &server.SourceResponse{}

	// Test GET on source1 item
	response := execTestRequest(test, "GET", fmt.Sprintf("http://%s/api/v1/catalog/sources/source1", serverConfig.BindAddr),
		nil, &result)

	if response.StatusCode != http.StatusOK {
		test.Logf("\nExpected %d\nbut got  %d", http.StatusOK, response.StatusCode)
		test.Fail()
	}

	if !reflect.DeepEqual(base, result) {
		test.Logf("\nExpected %#v\nbut got  %#v", base, result)
		test.Fail()
	}

	// Test GET on source2 item
	base = &server.SourceResponse{Name: "source2", Origins: []string{"test1"}}
	result = &server.SourceResponse{}

	response = execTestRequest(test, "GET", fmt.Sprintf("http://%s/api/v1/catalog/sources/source2", serverConfig.BindAddr),
		nil, &result)

	if response.StatusCode != http.StatusOK {
		test.Logf("\nExpected %d\nbut got  %d", http.StatusOK, response.StatusCode)
		test.Fail()
	}

	if !reflect.DeepEqual(base, result) {
		test.Logf("\nExpected %#v\nbut got  %#v", base, result)
		test.Fail()
	}

	// Test GET on unknown item
	response = execTestRequest(test, "GET", fmt.Sprintf("http://%s/api/v1/catalog/sources/unknown", serverConfig.BindAddr),
		nil, &result)

	if response.StatusCode != http.StatusNotFound {
		test.Logf("\nExpected %d\nbut got  %d", http.StatusNotFound, response.StatusCode)
		test.Fail()
	}
}

func Test_CatalogMetricList(test *testing.T) {
	var result []string

	base := []string{
		"database1.test",
		"database1/test",
		"database2.test",
		"database2/test",
		"database3/test",
	}

	// Test GET on metrics list
	result = make([]string, 0)

	response := execTestRequest(test, "GET", fmt.Sprintf("http://%s/api/v1/catalog/metrics/", serverConfig.BindAddr), nil,
		&result)

	if response.StatusCode != http.StatusOK {
		test.Logf("\nExpected %d\nbut got  %d", http.StatusOK, response.StatusCode)
		test.Fail()
	}

	if !reflect.DeepEqual(base, result) {
		test.Logf("\nExpected %#v\nbut got  %#v", base, result)
		test.Fail()
	}

	// Test GET on metrics list (offset and limit)
	result = make([]string, 0)

	response = execTestRequest(test, "GET", fmt.Sprintf("http://%s/api/v1/catalog/metrics/?limit=2", serverConfig.BindAddr),
		nil, &result)

	if response.StatusCode != http.StatusOK {
		test.Logf("\nExpected %d\nbut got  %d", http.StatusOK, response.StatusCode)
		test.Fail()
	}

	if !reflect.DeepEqual(base[:2], result) {
		test.Logf("\nExpected %#v\nbut got  %#v", base[:2], result)
		test.Fail()
	}

	result = make([]string, 0)

	response = execTestRequest(test, "GET", fmt.Sprintf("http://%s/api/v1/catalog/metrics/?offset=2&limit=2",
		serverConfig.BindAddr), nil, &result)

	if response.StatusCode != http.StatusOK {
		test.Logf("\nExpected %d\nbut got  %d", http.StatusOK, response.StatusCode)
		test.Fail()
	}

	if !reflect.DeepEqual(base[2:4], result) {
		test.Logf("\nExpected %#v\nbut got  %#v", base[2:4], result)
		test.Fail()
	}

	// Test GET on metrics list (source-specific)
	result = make([]string, 0)

	response = execTestRequest(test, "GET", fmt.Sprintf("http://%s/api/v1/catalog/metrics/?source=source1",
		serverConfig.BindAddr), nil, &result)

	if response.StatusCode != http.StatusOK {
		test.Logf("\nExpected %d\nbut got  %d", http.StatusOK, response.StatusCode)
		test.Fail()
	}

	if !reflect.DeepEqual(base[:4], result) {
		test.Logf("\nExpected %#v\nbut got  %#v", base[:4], result)
		test.Fail()
	}
}

func Test_CatalogMetricGet(test *testing.T) {
	base := &server.MetricResponse{Name: "database2/test", Sources: []string{"source1", "source2"},
		Origins: []string{"test1"}}
	result := &server.MetricResponse{}

	// Test GET on metric item
	response := execTestRequest(test, "GET", fmt.Sprintf("http://%s/api/v1/catalog/metrics/database2/test",
		serverConfig.BindAddr), nil, &result)

	if response.StatusCode != http.StatusOK {
		test.Logf("\nExpected %d\nbut got  %d", http.StatusOK, response.StatusCode)
		test.Fail()
	}

	if !reflect.DeepEqual(base, result) {
		test.Logf("\nExpected %#v\nbut got  %#v", base, result)
		test.Fail()
	}

	// Test GET on unknown metric item
	response = execTestRequest(test, "GET", fmt.Sprintf("http://%s/api/v1/catalog/metrics/unknown/test",
		serverConfig.BindAddr), nil, &result)

	if response.StatusCode != http.StatusNotFound {
		test.Logf("\nExpected %d\nbut got  %d", http.StatusNotFound, response.StatusCode)
		test.Fail()
	}
}

func Test_LibraryScaleHandle(test *testing.T) {
	var (
		listBase     server.ItemListResponse
		listResult   server.ItemListResponse
		valuesResult []server.ScaleValueResponse
	)

	baseURL := fmt.Sprintf("http://%s/api/v1/library/scales/", serverConfig.BindAddr)

	// Define a sample scale
	scaleBase := &library.Scale{Item: library.Item{Name: "scale0", Description: "A great scale description."},
		Value: 0.125}

	// Test GET on scales list
	listBase = server.ItemListResponse{}
	listResult = server.ItemListResponse{}

	response := execTestRequest(test, "GET", baseURL, nil, &listResult)

	if response.StatusCode != http.StatusOK {
		test.Logf("\nExpected %d\nbut got  %d", http.StatusOK, response.StatusCode)
		test.Fail()
	}

	if !reflect.DeepEqual(listBase, listResult) {
		test.Logf("\nExpected %#v\nbut got  %#v", listBase, listResult)
		test.Fail()
	}

	// Test GET on a unknown scale item
	response = execTestRequest(test, "GET", baseURL+"/00000000-0000-0000-0000-000000000000", nil, nil)

	if response.StatusCode != http.StatusNotFound {
		test.Logf("\nExpected %d\nbut got  %d", http.StatusNotFound, response.StatusCode)
		test.Fail()
	}

	// Test POST into scale
	data, _ := json.Marshal(scaleBase)

	response = execTestRequest(test, "POST", baseURL, strings.NewReader(string(data)), nil)

	if response.StatusCode != http.StatusCreated {
		test.Logf("\nExpected %d\nbut got  %d", http.StatusCreated, response.StatusCode)
		test.Fail()
	}

	if response.Header.Get("Location") == "" {
		test.Logf("\nExpected `Location' header")
		test.Fail()
	}

	scaleBase.ID = response.Header.Get("Location")[strings.LastIndex(response.Header.Get("Location"), "/")+1:]

	// Test GET on scale item
	scaleResult := &library.Scale{}

	response = execTestRequest(test, "GET", baseURL+scaleBase.ID, nil, &scaleResult)

	if response.StatusCode != http.StatusOK {
		test.Logf("\nExpected %d\nbut got  %d", http.StatusOK, response.StatusCode)
		test.Fail()
	}

	if !reflect.DeepEqual(scaleBase, scaleResult) {
		test.Logf("\nExpected %#v\nbut got  %#v", scaleBase, scaleResult)
		test.Fail()
	}

	// Test GET on scales list
	listBase = server.ItemListResponse{&server.ItemResponse{
		ID:          scaleBase.ID,
		Name:        scaleBase.Name,
		Description: scaleBase.Description,
	}}

	listResult = server.ItemListResponse{}

	response = execTestRequest(test, "GET", baseURL, nil, &listResult)

	if response.StatusCode != http.StatusOK {
		test.Logf("\nExpected %d\nbut got  %d", http.StatusOK, response.StatusCode)
		test.Fail()
	}

	for _, listItem := range listResult {
		listItem.Modified = ""
	}

	if !reflect.DeepEqual(listBase, listResult) {
		test.Logf("\nExpected %#v\nbut got  %#v", listBase, listResult)
		test.Fail()
	}

	// Test GET on scales values
	valuesBase := []server.ScaleValueResponse{
		server.ScaleValueResponse{Name: scaleBase.Name, Value: scaleBase.Value},
	}

	response = execTestRequest(test, "GET", baseURL+"/values", nil, &valuesResult)

	if response.StatusCode != http.StatusOK {
		test.Logf("\nExpected %d\nbut got  %d", http.StatusOK, response.StatusCode)
		test.Fail()
	}

	if !reflect.DeepEqual(valuesBase, valuesResult) {
		test.Logf("\nExpected %#v\nbut got  %#v", valuesBase, valuesResult)
		test.Fail()
	}

	// Test PUT on scale item
	scaleBase.Name = "scale0-updated"

	data, _ = json.Marshal(scaleBase)

	response = execTestRequest(test, "PUT", baseURL+scaleBase.ID, strings.NewReader(string(data)), nil)

	if response.StatusCode != http.StatusOK {
		test.Logf("\nExpected %d\nbut got  %d", http.StatusOK, response.StatusCode)
		test.Fail()
	}

	// Test GET on scale item
	scaleResult = &library.Scale{}

	response = execTestRequest(test, "GET", baseURL+scaleBase.ID, nil, &scaleResult)

	if response.StatusCode != http.StatusOK {
		test.Logf("\nExpected %d\nbut got  %d", http.StatusOK, response.StatusCode)
		test.Fail()
	}

	if !reflect.DeepEqual(scaleBase, scaleResult) {
		test.Logf("\nExpected %#v\nbut got  %#v", scaleBase, scaleResult)
		test.Fail()
	}

	// Test DELETE on scale item
	response = execTestRequest(test, "DELETE", baseURL+scaleBase.ID, nil, nil)

	if response.StatusCode != http.StatusOK {
		test.Logf("\nExpected %d\nbut got  %d", http.StatusOK, response.StatusCode)
		test.Fail()
	}

	response = execTestRequest(test, "DELETE", baseURL+scaleBase.ID, nil, nil)

	if response.StatusCode != http.StatusNotFound {
		test.Logf("\nExpected %d\nbut got  %d", http.StatusNotFound, response.StatusCode)
		test.Fail()
	}

	// Test GET on scales list (offset and limit)
	listBase = server.ItemListResponse{}

	for i := 0; i < 3; i++ {
		scaleTemp := &library.Scale{}
		utils.Clone(scaleBase, scaleTemp)

		scaleTemp.ID = ""
		scaleTemp.Name = fmt.Sprintf("scale0-%d", i)

		data, _ = json.Marshal(scaleTemp)

		response = execTestRequest(test, "POST", baseURL, strings.NewReader(string(data)), nil)

		if response.StatusCode != http.StatusCreated {
			test.Logf("\nExpected %d\nbut got  %d", http.StatusCreated, response.StatusCode)
			test.Fail()
		}

		location := response.Header.Get("Location")

		if location == "" {
			test.Logf("\nExpected `Location' header")
			test.Fail()
		}

		scaleTemp.ID = location[strings.LastIndex(location, "/")+1:]

		listBase = append(listBase, &server.ItemResponse{
			ID:          scaleTemp.ID,
			Name:        scaleTemp.Name,
			Description: scaleTemp.Description,
		})
	}

	listResult = server.ItemListResponse{}

	response = execTestRequest(test, "GET", baseURL, nil, &listResult)

	if response.StatusCode != http.StatusOK {
		test.Logf("\nExpected %d\nbut got  %d", http.StatusOK, response.StatusCode)
		test.Fail()
	}

	for _, listItem := range listResult {
		listItem.Modified = ""
	}

	if !reflect.DeepEqual(listBase, listResult) {
		test.Logf("\nExpected %#v\nbut got  %#v", listBase, listResult)
		test.Fail()
	}

	listResult = server.ItemListResponse{}

	response = execTestRequest(test, "GET", baseURL+"?limit=1", nil, &listResult)

	if response.StatusCode != http.StatusOK {
		test.Logf("\nExpected %d\nbut got  %d", http.StatusOK, response.StatusCode)
		test.Fail()
	}

	for _, listItem := range listResult {
		listItem.Modified = ""
	}

	if !reflect.DeepEqual(listBase[:1], listResult) {
		test.Logf("\nExpected %#v\nbut got  %#v", listBase[:1], listResult)
		test.Fail()
	}

	listResult = server.ItemListResponse{}

	response = execTestRequest(test, "GET", baseURL+"?offset=1&limit=2", nil, &listResult)

	if response.StatusCode != http.StatusOK {
		test.Logf("\nExpected %d\nbut got  %d", http.StatusOK, response.StatusCode)
		test.Fail()
	}

	for _, listItem := range listResult {
		listItem.Modified = ""
	}

	if !reflect.DeepEqual(listBase[1:3], listResult) {
		test.Logf("\nExpected %#v\nbut got  %#v", listBase[1:3], listResult)
		test.Fail()
	}
}

func Test_LibraryUnitHandle(test *testing.T) {
	var (
		listBase     server.ItemListResponse
		listResult   server.ItemListResponse
		labelsResult []server.UnitValueResponse
	)

	baseURL := fmt.Sprintf("http://%s/api/v1/library/units/", serverConfig.BindAddr)

	// Define a sample unit
	unitBase := &library.Unit{Item: library.Item{Name: "unit0", Description: "A great unit description."},
		Label: "B"}

	// Test GET on units list
	listBase = server.ItemListResponse{}
	listResult = server.ItemListResponse{}

	response := execTestRequest(test, "GET", baseURL, nil, &listResult)

	if response.StatusCode != http.StatusOK {
		test.Logf("\nExpected %d\nbut got  %d", http.StatusOK, response.StatusCode)
		test.Fail()
	}

	if !reflect.DeepEqual(listBase, listResult) {
		test.Logf("\nExpected %#v\nbut got  %#v", listBase, listResult)
		test.Fail()
	}

	// Test GET on a unknown unit item
	response = execTestRequest(test, "GET", baseURL+"/00000000-0000-0000-0000-000000000000", nil, nil)

	if response.StatusCode != http.StatusNotFound {
		test.Logf("\nExpected %d\nbut got  %d", http.StatusNotFound, response.StatusCode)
		test.Fail()
	}

	// Test POST into unit
	data, _ := json.Marshal(unitBase)

	response = execTestRequest(test, "POST", baseURL, strings.NewReader(string(data)), nil)

	if response.StatusCode != http.StatusCreated {
		test.Logf("\nExpected %d\nbut got  %d", http.StatusCreated, response.StatusCode)
		test.Fail()
	}

	if response.Header.Get("Location") == "" {
		test.Logf("\nExpected `Location' header")
		test.Fail()
	}

	unitBase.ID = response.Header.Get("Location")[strings.LastIndex(response.Header.Get("Location"), "/")+1:]

	// Test GET on unit item
	unitResult := &library.Unit{}

	response = execTestRequest(test, "GET", baseURL+unitBase.ID, nil, &unitResult)

	if response.StatusCode != http.StatusOK {
		test.Logf("\nExpected %d\nbut got  %d", http.StatusOK, response.StatusCode)
		test.Fail()
	}

	if !reflect.DeepEqual(unitBase, unitResult) {
		test.Logf("\nExpected %#v\nbut got  %#v", unitBase, unitResult)
		test.Fail()
	}

	// Test GET on units list
	listBase = server.ItemListResponse{&server.ItemResponse{
		ID:          unitBase.ID,
		Name:        unitBase.Name,
		Description: unitBase.Description,
	}}

	listResult = server.ItemListResponse{}

	response = execTestRequest(test, "GET", baseURL, nil, &listResult)

	if response.StatusCode != http.StatusOK {
		test.Logf("\nExpected %d\nbut got  %d", http.StatusOK, response.StatusCode)
		test.Fail()
	}

	for _, listItem := range listResult {
		listItem.Modified = ""
	}

	if !reflect.DeepEqual(listBase, listResult) {
		test.Logf("\nExpected %#v\nbut got  %#v", listBase, listResult)
		test.Fail()
	}

	// Test GET on units labels
	labelsBase := []server.UnitValueResponse{
		server.UnitValueResponse{Name: unitBase.Name, Label: unitBase.Label},
	}

	response = execTestRequest(test, "GET", baseURL+"/labels", nil, &labelsResult)

	if response.StatusCode != http.StatusOK {
		test.Logf("\nExpected %d\nbut got  %d", http.StatusOK, response.StatusCode)
		test.Fail()
	}

	if !reflect.DeepEqual(labelsBase, labelsResult) {
		test.Logf("\nExpected %#v\nbut got  %#v", labelsBase, labelsResult)
		test.Fail()
	}

	// Test PUT on unit item
	unitBase.Name = "unit0-updated"

	data, _ = json.Marshal(unitBase)

	response = execTestRequest(test, "PUT", baseURL+unitBase.ID, strings.NewReader(string(data)), nil)

	if response.StatusCode != http.StatusOK {
		test.Logf("\nExpected %d\nbut got  %d", http.StatusOK, response.StatusCode)
		test.Fail()
	}

	// Test GET on unit item
	unitResult = &library.Unit{}

	response = execTestRequest(test, "GET", baseURL+unitBase.ID, nil, &unitResult)

	if response.StatusCode != http.StatusOK {
		test.Logf("\nExpected %d\nbut got  %d", http.StatusOK, response.StatusCode)
		test.Fail()
	}

	if !reflect.DeepEqual(unitBase, unitResult) {
		test.Logf("\nExpected %#v\nbut got  %#v", unitBase, unitResult)
		test.Fail()
	}

	// Test DELETE on unit item
	response = execTestRequest(test, "DELETE", baseURL+unitBase.ID, nil, nil)

	if response.StatusCode != http.StatusOK {
		test.Logf("\nExpected %d\nbut got  %d", http.StatusOK, response.StatusCode)
		test.Fail()
	}

	response = execTestRequest(test, "DELETE", baseURL+unitBase.ID, nil, nil)

	if response.StatusCode != http.StatusNotFound {
		test.Logf("\nExpected %d\nbut got  %d", http.StatusNotFound, response.StatusCode)
		test.Fail()
	}

	// Test GET on units list (offset and limit)
	listBase = server.ItemListResponse{}

	for i := 0; i < 3; i++ {
		unitTemp := &library.Unit{}
		utils.Clone(unitBase, unitTemp)

		unitTemp.ID = ""
		unitTemp.Name = fmt.Sprintf("unit0-%d", i)

		data, _ = json.Marshal(unitTemp)

		response = execTestRequest(test, "POST", baseURL, strings.NewReader(string(data)), nil)

		if response.StatusCode != http.StatusCreated {
			test.Logf("\nExpected %d\nbut got  %d", http.StatusCreated, response.StatusCode)
			test.Fail()
		}

		location := response.Header.Get("Location")

		if location == "" {
			test.Logf("\nExpected `Location' header")
			test.Fail()
		}

		unitTemp.ID = location[strings.LastIndex(location, "/")+1:]

		listBase = append(listBase, &server.ItemResponse{
			ID:          unitTemp.ID,
			Name:        unitTemp.Name,
			Description: unitTemp.Description,
		})
	}

	listResult = server.ItemListResponse{}

	response = execTestRequest(test, "GET", baseURL, nil, &listResult)

	if response.StatusCode != http.StatusOK {
		test.Logf("\nExpected %d\nbut got  %d", http.StatusOK, response.StatusCode)
		test.Fail()
	}

	for _, listItem := range listResult {
		listItem.Modified = ""
	}

	if !reflect.DeepEqual(listBase, listResult) {
		test.Logf("\nExpected %#v\nbut got  %#v", listBase, listResult)
		test.Fail()
	}

	listResult = server.ItemListResponse{}

	response = execTestRequest(test, "GET", baseURL+"?limit=1", nil, &listResult)

	if response.StatusCode != http.StatusOK {
		test.Logf("\nExpected %d\nbut got  %d", http.StatusOK, response.StatusCode)
		test.Fail()
	}

	for _, listItem := range listResult {
		listItem.Modified = ""
	}

	if !reflect.DeepEqual(listBase[:1], listResult) {
		test.Logf("\nExpected %#v\nbut got  %#v", listBase[:1], listResult)
		test.Fail()
	}

	listResult = server.ItemListResponse{}

	response = execTestRequest(test, "GET", baseURL+"?offset=1&limit=2", nil, &listResult)

	if response.StatusCode != http.StatusOK {
		test.Logf("\nExpected %d\nbut got  %d", http.StatusOK, response.StatusCode)
		test.Fail()
	}

	for _, listItem := range listResult {
		listItem.Modified = ""
	}

	if !reflect.DeepEqual(listBase[1:3], listResult) {
		test.Logf("\nExpected %#v\nbut got  %#v", listBase[1:3], listResult)
		test.Fail()
	}
}

func Test_LibrarySourceGroupHandle(test *testing.T) {
	// Define a sample source group
	group := &library.Group{Item: library.Item{Name: "group0", Description: "A great group description."}}
	group.Entries = append(group.Entries, &library.GroupEntry{Pattern: "glob:source*", Origin: "test1"})

	expandData := server.ExpandRequest{[3]string{"test1", "group:group0-updated", "database1/test"}}

	expandBase := server.ExpandRequest{}
	expandBase = append(expandBase, [3]string{"test1", "source1", "database1/test"})

	execGroupHandle(test, "sourcegroups", group, expandData, expandBase)
}

func Test_LibraryMetricGroupHandle(test *testing.T) {
	// Define a sample metric group
	group := &library.Group{Item: library.Item{Name: "group0", Description: "A great group description."}}
	group.Entries = append(group.Entries, &library.GroupEntry{Pattern: "database1/test", Origin: "test1"})
	group.Entries = append(group.Entries, &library.GroupEntry{Pattern: "regexp:database[23]/test", Origin: "test1"})

	expandData := server.ExpandRequest{[3]string{"test1", "source1", "group:group0-updated"}}

	expandBase := server.ExpandRequest{}
	expandBase = append(expandBase, [3]string{"test1", "source1", "database1/test"})
	expandBase = append(expandBase, [3]string{"test1", "source1", "database2/test"})

	execGroupHandle(test, "metricgroups", group, expandData, expandBase)
}

func Test_LibraryGraphHandle(test *testing.T) {
	var (
		listBase   server.ItemListResponse
		listResult server.ItemListResponse
	)

	baseURL := fmt.Sprintf("http://%s/api/v1/library/graphs/", serverConfig.BindAddr)

	// Define a sample graph
	graphBase := &library.Graph{Item: library.Item{Name: "graph0", Description: "A great graph description."},
		StackMode: library.StackModeNormal}

	group := &library.OperGroup{Name: "group0", Type: plot.OperTypeAverage}
	group.Series = append(group.Series, &library.Series{Name: "series0", Origin: "test", Source: "source1",
		Metric: "database1/test"})
	group.Series = append(group.Series, &library.Series{Name: "series1", Origin: "test", Source: "source2",
		Metric: "group:group0"})

	graphBase.Groups = append(graphBase.Groups, group)

	group = &library.OperGroup{Name: "series2", Type: plot.OperTypeNone}
	group.Series = append(group.Series, &library.Series{Name: "series2", Origin: "test", Source: "group:group0",
		Metric: "database2/test"})

	graphBase.Groups = append(graphBase.Groups, group)

	// Test GET on graphs list
	listBase = server.ItemListResponse{}
	listResult = server.ItemListResponse{}

	response := execTestRequest(test, "GET", baseURL, nil, &listResult)

	if response.StatusCode != http.StatusOK {
		test.Logf("\nExpected %d\nbut got  %d", http.StatusOK, response.StatusCode)
		test.Fail()
	}

	if !reflect.DeepEqual(listBase, listResult) {
		test.Logf("\nExpected %#v\nbut got  %#v", listBase, listResult)
		test.Fail()
	}

	// Test GET on a unknown graph item
	response = execTestRequest(test, "GET", baseURL+"/00000000-0000-0000-0000-000000000000", nil, nil)

	if response.StatusCode != http.StatusNotFound {
		test.Logf("\nExpected %d\nbut got  %d", http.StatusNotFound, response.StatusCode)
		test.Fail()
	}

	// Test POST into graph
	data, _ := json.Marshal(graphBase)

	response = execTestRequest(test, "POST", baseURL, strings.NewReader(string(data)), nil)

	if response.StatusCode != http.StatusCreated {
		test.Logf("\nExpected %d\nbut got  %d", http.StatusCreated, response.StatusCode)
		test.Fail()
	}

	if response.Header.Get("Location") == "" {
		test.Logf("\nExpected `Location' header")
		test.Fail()
	}

	graphBase.ID = response.Header.Get("Location")[strings.LastIndex(response.Header.Get("Location"), "/")+1:]

	// Test GET on graph item
	graphResult := &library.Graph{}

	response = execTestRequest(test, "GET", baseURL+graphBase.ID, nil, &graphResult)

	if response.StatusCode != http.StatusOK {
		test.Logf("\nExpected %d\nbut got  %d", http.StatusOK, response.StatusCode)
		test.Fail()
	}

	if !reflect.DeepEqual(graphBase, graphResult) {
		test.Logf("\nExpected %#v\nbut got  %#v", graphBase, graphResult)
		test.Fail()
	}

	// Test GET on graphs list
	listBase = server.ItemListResponse{&server.ItemResponse{
		ID:          graphBase.ID,
		Name:        graphBase.Name,
		Description: graphBase.Description,
	}}

	listResult = server.ItemListResponse{}

	response = execTestRequest(test, "GET", baseURL, nil, &listResult)

	if response.StatusCode != http.StatusOK {
		test.Logf("\nExpected %d\nbut got  %d", http.StatusOK, response.StatusCode)
		test.Fail()
	}

	for _, listItem := range listResult {
		listItem.Modified = ""
	}

	if !reflect.DeepEqual(listBase, listResult) {
		test.Logf("\nExpected %#v\nbut got  %#v", listBase, listResult)
		test.Fail()
	}

	// Test PUT on graph item
	graphBase.Name = "graph0-updated"

	data, _ = json.Marshal(graphBase)

	response = execTestRequest(test, "PUT", baseURL+graphBase.ID, strings.NewReader(string(data)), nil)

	if response.StatusCode != http.StatusOK {
		test.Logf("\nExpected %d\nbut got  %d", http.StatusOK, response.StatusCode)
		test.Fail()
	}

	// Test GET on graph item
	graphResult = &library.Graph{}

	response = execTestRequest(test, "GET", baseURL+graphBase.ID, nil, &graphResult)

	if response.StatusCode != http.StatusOK {
		test.Logf("\nExpected %d\nbut got  %d", http.StatusOK, response.StatusCode)
		test.Fail()
	}

	if !reflect.DeepEqual(graphBase, graphResult) {
		test.Logf("\nExpected %#v\nbut got  %#v", graphBase, graphResult)
		test.Fail()
	}

	// Test DELETE on graph item
	response = execTestRequest(test, "DELETE", baseURL+graphBase.ID, nil, nil)

	if response.StatusCode != http.StatusOK {
		test.Logf("\nExpected %d\nbut got  %d", http.StatusOK, response.StatusCode)
		test.Fail()
	}

	response = execTestRequest(test, "DELETE", baseURL+graphBase.ID, nil, nil)

	if response.StatusCode != http.StatusNotFound {
		test.Logf("\nExpected %d\nbut got  %d", http.StatusNotFound, response.StatusCode)
		test.Fail()
	}

	// Test GET on graphs list (offset and limit)
	listBase = server.ItemListResponse{}

	for i := 0; i < 3; i++ {
		graphTemp := &library.Graph{}
		utils.Clone(graphBase, graphTemp)

		graphTemp.ID = ""
		graphTemp.Name = fmt.Sprintf("graph0-%d", i)

		data, _ = json.Marshal(graphTemp)

		response = execTestRequest(test, "POST", baseURL, strings.NewReader(string(data)), nil)

		if response.StatusCode != http.StatusCreated {
			test.Logf("\nExpected %d\nbut got  %d", http.StatusCreated, response.StatusCode)
			test.Fail()
		}

		location := response.Header.Get("Location")

		if location == "" {
			test.Logf("\nExpected `Location' header")
			test.Fail()
		}

		graphTemp.ID = location[strings.LastIndex(location, "/")+1:]

		listBase = append(listBase, &server.ItemResponse{
			ID:          graphTemp.ID,
			Name:        graphTemp.Name,
			Description: graphTemp.Description,
		})
	}

	listResult = server.ItemListResponse{}

	response = execTestRequest(test, "GET", baseURL, nil, &listResult)

	if response.StatusCode != http.StatusOK {
		test.Logf("\nExpected %d\nbut got  %d", http.StatusOK, response.StatusCode)
		test.Fail()
	}

	for _, listItem := range listResult {
		listItem.Modified = ""
	}

	if !reflect.DeepEqual(listBase, listResult) {
		test.Logf("\nExpected %#v\nbut got  %#v", listBase, listResult)
		test.Fail()
	}

	listResult = server.ItemListResponse{}

	response = execTestRequest(test, "GET", baseURL+"?limit=1", nil, &listResult)

	if response.StatusCode != http.StatusOK {
		test.Logf("\nExpected %d\nbut got  %d", http.StatusOK, response.StatusCode)
		test.Fail()
	}

	for _, listItem := range listResult {
		listItem.Modified = ""
	}

	if !reflect.DeepEqual(listBase[:1], listResult) {
		test.Logf("\nExpected %#v\nbut got  %#v", listBase[:1], listResult)
		test.Fail()
	}

	listResult = server.ItemListResponse{}

	response = execTestRequest(test, "GET", baseURL+"?offset=1&limit=2", nil, &listResult)

	if response.StatusCode != http.StatusOK {
		test.Logf("\nExpected %d\nbut got  %d", http.StatusOK, response.StatusCode)
		test.Fail()
	}

	for _, listItem := range listResult {
		listItem.Modified = ""
	}

	if !reflect.DeepEqual(listBase[1:3], listResult) {
		test.Logf("\nExpected %#v\nbut got  %#v", listBase[1:3], listResult)
		test.Fail()
	}
}

func Test_LibraryCollectionHandle(test *testing.T) {
	var (
		listBase       server.ItemListResponse
		listResult     server.ItemListResponse
		collectionBase struct {
			*library.Collection
			Parent string `json:"parent"`
		}
	)

	baseURL := fmt.Sprintf("http://%s/api/v1/library/collections/", serverConfig.BindAddr)

	// Define a sample collection
	collectionBase.Collection = &library.Collection{Item: library.Item{Name: "collection0",
		Description: "A great collection description."}}

	collectionBase.Entries = append(collectionBase.Entries,
		&library.CollectionEntry{ID: "00000000-0000-0000-0000-000000000000",
			Options: map[string]interface{}{"range": "-1h"}})
	collectionBase.Entries = append(collectionBase.Entries,
		&library.CollectionEntry{ID: "00000000-0000-0000-0000-000000000000",
			Options: map[string]interface{}{"range": "-1d"}})
	collectionBase.Entries = append(collectionBase.Entries,
		&library.CollectionEntry{ID: "00000000-0000-0000-0000-000000000000",
			Options: map[string]interface{}{"range": "-1w"}})

	// Test GET on collections list
	listBase = server.ItemListResponse{}
	listResult = server.ItemListResponse{}

	response := execTestRequest(test, "GET", baseURL, nil, &listResult)

	if response.StatusCode != http.StatusOK {
		test.Logf("\nExpected %d\nbut got  %d", http.StatusOK, response.StatusCode)
		test.Fail()
	}

	if !reflect.DeepEqual(listBase, listResult) {
		test.Logf("\nExpected %#v\nbut got  %#v", listBase, listResult)
		test.Fail()
	}

	// Test GET on a unknown collection item
	response = execTestRequest(test, "GET", baseURL+"/00000000-0000-0000-0000-000000000000", nil, nil)

	if response.StatusCode != http.StatusNotFound {
		test.Logf("\nExpected %d\nbut got  %d", http.StatusNotFound, response.StatusCode)
		test.Fail()
	}

	// Test POST into collection
	data, _ := json.Marshal(collectionBase)

	response = execTestRequest(test, "POST", baseURL, strings.NewReader(string(data)), nil)

	if response.StatusCode != http.StatusCreated {
		test.Logf("\nExpected %d\nbut got  %d", http.StatusCreated, response.StatusCode)
		test.Fail()
	}

	if response.Header.Get("Location") == "" {
		test.Logf("\nExpected `Location' header")
		test.Fail()
	}

	collectionBase.ID = response.Header.Get("Location")[strings.LastIndex(response.Header.Get("Location"), "/")+1:]

	// Test GET on collection item
	collectionResult := &library.Collection{}

	response = execTestRequest(test, "GET", baseURL+collectionBase.ID, nil, &collectionResult)

	if response.StatusCode != http.StatusOK {
		test.Logf("\nExpected %d\nbut got  %d", http.StatusOK, response.StatusCode)
		test.Fail()
	}

	if !reflect.DeepEqual(collectionBase.Collection, collectionResult) {
		test.Logf("\nExpected %#v\nbut got  %#v", collectionBase.Collection, collectionResult)
		test.Fail()
	}

	// Test GET on collections list
	listBase = server.ItemListResponse{&server.ItemResponse{
		ID:          collectionBase.ID,
		Name:        collectionBase.Name,
		Description: collectionBase.Description,
	}}

	listResult = server.ItemListResponse{}

	response = execTestRequest(test, "GET", baseURL, nil, &listResult)

	if response.StatusCode != http.StatusOK {
		test.Logf("\nExpected %d\nbut got  %d", http.StatusOK, response.StatusCode)
		test.Fail()
	}

	for _, listItem := range listResult {
		listItem.Modified = ""
	}

	if !reflect.DeepEqual(listBase, listResult) {
		test.Logf("\nExpected %#v\nbut got  %#v", listBase, listResult)
		test.Fail()
	}

	// Test PUT on collection item
	collectionBase.Name = "collection0-updated"

	data, _ = json.Marshal(collectionBase.Collection)

	response = execTestRequest(test, "PUT", baseURL+collectionBase.ID, strings.NewReader(string(data)), nil)

	if response.StatusCode != http.StatusOK {
		test.Logf("\nExpected %d\nbut got  %d", http.StatusOK, response.StatusCode)
		test.Fail()
	}

	// Test GET on collection item
	collectionResult = &library.Collection{}

	response = execTestRequest(test, "GET", baseURL+collectionBase.ID, nil, &collectionResult)

	if response.StatusCode != http.StatusOK {
		test.Logf("\nExpected %d\nbut got  %d", http.StatusOK, response.StatusCode)
		test.Fail()
	}

	if !reflect.DeepEqual(collectionBase.Collection, collectionResult) {
		test.Logf("\nExpected %#v\nbut got  %#v", collectionBase, collectionResult)
		test.Fail()
	}

	// Test DELETE on collection item
	response = execTestRequest(test, "DELETE", baseURL+collectionBase.ID, nil, nil)

	if response.StatusCode != http.StatusOK {
		test.Logf("\nExpected %d\nbut got  %d", http.StatusOK, response.StatusCode)
		test.Fail()
	}

	response = execTestRequest(test, "DELETE", baseURL+collectionBase.ID, nil, nil)

	if response.StatusCode != http.StatusNotFound {
		test.Logf("\nExpected %d\nbut got  %d", http.StatusNotFound, response.StatusCode)
		test.Fail()
	}

	// Test GET on collections list (offset and limit)
	listBase = server.ItemListResponse{}

	for i := 0; i < 3; i++ {
		collectionTemp := &library.Collection{}
		utils.Clone(collectionBase, collectionTemp)

		collectionTemp.ID = ""
		collectionTemp.Name = fmt.Sprintf("collection0-%d", i)

		data, _ = json.Marshal(collectionTemp)

		response = execTestRequest(test, "POST", baseURL, strings.NewReader(string(data)), nil)

		if response.StatusCode != http.StatusCreated {
			test.Logf("\nExpected %d\nbut got  %d", http.StatusCreated, response.StatusCode)
			test.Fail()
		}

		location := response.Header.Get("Location")

		if location == "" {
			test.Logf("\nExpected `Location' header")
			test.Fail()
		}

		collectionTemp.ID = location[strings.LastIndex(location, "/")+1:]

		listBase = append(listBase, &server.ItemResponse{
			ID:          collectionTemp.ID,
			Name:        collectionTemp.Name,
			Description: collectionTemp.Description,
		})
	}

	listResult = server.ItemListResponse{}

	response = execTestRequest(test, "GET", baseURL, nil, &listResult)

	if response.StatusCode != http.StatusOK {
		test.Logf("\nExpected %d\nbut got  %d", http.StatusOK, response.StatusCode)
		test.Fail()
	}

	for _, listItem := range listResult {
		listItem.Modified = ""
	}

	if !reflect.DeepEqual(listBase, listResult) {
		test.Logf("\nExpected %#v\nbut got  %#v", listBase, listResult)
		test.Fail()
	}

	listResult = server.ItemListResponse{}

	response = execTestRequest(test, "GET", baseURL+"?limit=1", nil, &listResult)

	if response.StatusCode != http.StatusOK {
		test.Logf("\nExpected %d\nbut got  %d", http.StatusOK, response.StatusCode)
		test.Fail()
	}

	for _, listItem := range listResult {
		listItem.Modified = ""
	}

	if !reflect.DeepEqual(listBase[:1], listResult) {
		test.Logf("\nExpected %#v\nbut got  %#v", listBase[:1], listResult)
		test.Fail()
	}

	listResult = server.ItemListResponse{}

	response = execTestRequest(test, "GET", baseURL+"?offset=1&limit=2", nil, &listResult)

	if response.StatusCode != http.StatusOK {
		test.Logf("\nExpected %d\nbut got  %d", http.StatusOK, response.StatusCode)
		test.Fail()
	}

	for _, listItem := range listResult {
		listItem.Modified = ""
	}

	if !reflect.DeepEqual(listBase[1:3], listResult) {
		test.Logf("\nExpected %#v\nbut got  %#v", listBase[1:3], listResult)
		test.Fail()
	}
}

func execGroupHandle(test *testing.T, urlPrefix string, groupBase *library.Group, expandData,
	expandBase server.ExpandRequest) {

	var (
		listBase     server.ItemListResponse
		listResult   server.ItemListResponse
		expandResult []server.ExpandRequest
	)

	baseURL := fmt.Sprintf("http://%s/api/v1/library/%s/", serverConfig.BindAddr, urlPrefix)

	// Test GET on groups list
	listBase = server.ItemListResponse{}
	listResult = server.ItemListResponse{}

	response := execTestRequest(test, "GET", baseURL, nil, &listResult)

	if response.StatusCode != http.StatusOK {
		test.Logf("\nExpected %d\nbut got  %d", http.StatusOK, response.StatusCode)
		test.Fail()
	}

	if !reflect.DeepEqual(listBase, listResult) {
		test.Logf("\nExpected %#v\nbut got  %#v", listBase, listResult)
		test.Fail()
	}

	// Test GET on a unknown group item
	response = execTestRequest(test, "GET", baseURL+"/00000000-0000-0000-0000-000000000000", nil, nil)

	if response.StatusCode != http.StatusNotFound {
		test.Logf("\nExpected %d\nbut got  %d", http.StatusNotFound, response.StatusCode)
		test.Fail()
	}

	// Test POST into group
	data, _ := json.Marshal(groupBase)

	response = execTestRequest(test, "POST", baseURL, strings.NewReader(string(data)), nil)

	if response.StatusCode != http.StatusCreated {
		test.Logf("\nExpected %d\nbut got  %d", http.StatusCreated, response.StatusCode)
		test.Fail()
	}

	if response.Header.Get("Location") == "" {
		test.Logf("\nExpected `Location' header")
		test.Fail()
	}

	groupBase.ID = response.Header.Get("Location")[strings.LastIndex(response.Header.Get("Location"), "/")+1:]

	// Test GET on group item
	groupResult := &library.Group{}

	response = execTestRequest(test, "GET", baseURL+groupBase.ID, nil, &groupResult)

	if response.StatusCode != http.StatusOK {
		test.Logf("\nExpected %d\nbut got  %d", http.StatusOK, response.StatusCode)
		test.Fail()
	}

	if !reflect.DeepEqual(groupBase, groupResult) {
		test.Logf("\nExpected %#v\nbut got  %#v", groupBase, groupResult)
		test.Fail()
	}

	// Test GET on groups list
	listBase = server.ItemListResponse{&server.ItemResponse{
		ID:          groupBase.ID,
		Name:        groupBase.Name,
		Description: groupBase.Description,
	}}

	listResult = server.ItemListResponse{}

	response = execTestRequest(test, "GET", baseURL, nil, &listResult)

	if response.StatusCode != http.StatusOK {
		test.Logf("\nExpected %d\nbut got  %d", http.StatusOK, response.StatusCode)
		test.Fail()
	}

	for _, listItem := range listResult {
		listItem.Modified = ""
	}

	if !reflect.DeepEqual(listBase, listResult) {
		test.Logf("\nExpected %#v\nbut got  %#v", listBase, listResult)
		test.Fail()
	}

	// Test PUT on group item
	groupBase.Name = "group0-updated"

	data, _ = json.Marshal(groupBase)

	response = execTestRequest(test, "PUT", baseURL+groupBase.ID, strings.NewReader(string(data)), nil)

	if response.StatusCode != http.StatusOK {
		test.Logf("\nExpected %d\nbut got  %d", http.StatusOK, response.StatusCode)
		test.Fail()
	}

	// Test GET on group item
	groupResult = &library.Group{}

	response = execTestRequest(test, "GET", baseURL+groupBase.ID, nil, &groupResult)

	if response.StatusCode != http.StatusOK {
		test.Logf("\nExpected %d\nbut got  %d", http.StatusOK, response.StatusCode)
		test.Fail()
	}

	if !reflect.DeepEqual(groupBase, groupResult) {
		test.Logf("\nExpected %#v\nbut got  %#v", groupBase, groupResult)
		test.Fail()
	}

	// Test group expansion
	data, _ = json.Marshal(expandData)

	response = execTestRequest(test, "POST", fmt.Sprintf("http://%s/api/v1/library/expand", serverConfig.BindAddr),
		strings.NewReader(string(data)), &expandResult)

	if response.StatusCode != http.StatusOK {
		test.Logf("\nExpected %d\nbut got  %d", http.StatusOK, response.StatusCode)
		test.Fail()
	}

	if len(expandResult) == 0 {
		test.Logf("\nExpected %#v\nbut got  %#v", expandBase, expandResult)
		test.Fail()
	} else if !reflect.DeepEqual(expandBase, expandResult[0]) {
		test.Logf("\nExpected %#v\nbut got  %#v", expandBase, expandResult[0])
		test.Fail()
	}

	// Test DELETE on group item
	response = execTestRequest(test, "DELETE", baseURL+groupBase.ID, nil, nil)

	if response.StatusCode != http.StatusOK {
		test.Logf("\nExpected %d\nbut got  %d", http.StatusOK, response.StatusCode)
		test.Fail()
	}

	response = execTestRequest(test, "DELETE", baseURL+groupBase.ID, nil, nil)

	if response.StatusCode != http.StatusNotFound {
		test.Logf("\nExpected %d\nbut got  %d", http.StatusNotFound, response.StatusCode)
		test.Fail()
	}

	// Test GET on groups list (offset and limit)
	listBase = server.ItemListResponse{}

	for i := 0; i < 3; i++ {
		groupTemp := &library.Group{}
		utils.Clone(groupBase, groupTemp)

		groupTemp.ID = ""
		groupTemp.Name = fmt.Sprintf("group0-%d", i)

		data, _ = json.Marshal(groupTemp)

		response = execTestRequest(test, "POST", baseURL, strings.NewReader(string(data)), nil)

		if response.StatusCode != http.StatusCreated {
			test.Logf("\nExpected %d\nbut got  %d", http.StatusCreated, response.StatusCode)
			test.Fail()
		}

		location := response.Header.Get("Location")

		if location == "" {
			test.Logf("\nExpected `Location' header")
			test.Fail()
		}

		groupTemp.ID = location[strings.LastIndex(location, "/")+1:]

		listBase = append(listBase, &server.ItemResponse{
			ID:          groupTemp.ID,
			Name:        groupTemp.Name,
			Description: groupTemp.Description,
		})
	}

	listResult = server.ItemListResponse{}

	response = execTestRequest(test, "GET", baseURL, nil, &listResult)

	if response.StatusCode != http.StatusOK {
		test.Logf("\nExpected %d\nbut got  %d", http.StatusOK, response.StatusCode)
		test.Fail()
	}

	for _, listItem := range listResult {
		listItem.Modified = ""
	}

	if !reflect.DeepEqual(listBase, listResult) {
		test.Logf("\nExpected %#v\nbut got  %#v", listBase, listResult)
		test.Fail()
	}

	listResult = server.ItemListResponse{}

	response = execTestRequest(test, "GET", baseURL+"?limit=1", nil, &listResult)

	if response.StatusCode != http.StatusOK {
		test.Logf("\nExpected %d\nbut got  %d", http.StatusOK, response.StatusCode)
		test.Fail()
	}

	for _, listItem := range listResult {
		listItem.Modified = ""
	}

	if !reflect.DeepEqual(listBase[:1], listResult) {
		test.Logf("\nExpected %#v\nbut got  %#v", listBase[:1], listResult)
		test.Fail()
	}

	listResult = server.ItemListResponse{}

	response = execTestRequest(test, "GET", baseURL+"?offset=1&limit=2", nil, &listResult)

	if response.StatusCode != http.StatusOK {
		test.Logf("\nExpected %d\nbut got  %d", http.StatusOK, response.StatusCode)
		test.Fail()
	}

	for _, listItem := range listResult {
		listItem.Modified = ""
	}

	if !reflect.DeepEqual(listBase[1:3], listResult) {
		test.Logf("\nExpected %#v\nbut got  %#v", listBase[1:3], listResult)
		test.Fail()
	}
}

func execTestRequest(test *testing.T, method, url string, data io.Reader, result interface{}) *http.Response {
	request, err := http.NewRequest(method, url, data)
	if err != nil {
		test.Fatal(err.Error())
	}

	if data != nil {
		request.Header.Add("Content-Type", "application/json")
	}

	client := &http.Client{}

	response, err := client.Do(request)
	if err != nil {
		test.Fatal(err.Error())
	}

	defer response.Body.Close()

	if result != nil {
		body, err := ioutil.ReadAll(response.Body)
		if err != nil {
			test.Fatal(err.Error())
		}

		json.Unmarshal(body, result)
	}

	return response
}

func init() {
	// Load server configuration
	serverConfig = &config.Config{}
	if err := serverConfig.Load(flagConfig); err != nil {
		fmt.Println("Error: " + err.Error())
		os.Exit(1)
	}

	// Create temporary sample RRD files
	rrdDir := path.Join("tests", "rrd")

	os.MkdirAll(path.Join(rrdDir, "source1"), 0755)
	os.MkdirAll(path.Join(rrdDir, "source2"), 0755)

	creator := rrd.NewCreator(path.Join(rrdDir, "source1", "database1.rrd"), time.Now(), 1)
	creator.RRA("AVERAGE", 0.5, 1, 100)
	creator.DS("test", "COUNTER", 2, 0, 100)

	err = creator.Create(true)
	if err != nil {
		log.Fatalln(err)
	}

	os.Link(path.Join(rrdDir, "source1", "database1.rrd"), path.Join(rrdDir, "source1", "database2.rrd"))
	os.Link(path.Join(rrdDir, "source1", "database1.rrd"), path.Join(rrdDir, "source2", "database2.rrd"))
	os.Link(path.Join(rrdDir, "source1", "database1.rrd"), path.Join(rrdDir, "source2", "database3.rrd"))

	// Refresh server to take newly created RRD files into account
	data, err := ioutil.ReadFile(serverConfig.PidFile)
	if err != nil {
		log.Fatalln(err)
	}

	pid, err := strconv.Atoi(strings.Trim(string(data), "\n"))
	if err != nil {
		log.Fatalln(err)
	}

	syscall.Kill(pid, syscall.SIGUSR1)

<<<<<<< HEAD
	// Wait few seconds for the refresh to be completed
	time.Sleep(5 * time.Second)
=======
	// Wait few seconds for the reload to be completed
	time.Sleep(2 * time.Second)
>>>>>>> 73d27e20
}<|MERGE_RESOLUTION|>--- conflicted
+++ resolved
@@ -1640,11 +1640,6 @@
 
 	syscall.Kill(pid, syscall.SIGUSR1)
 
-<<<<<<< HEAD
 	// Wait few seconds for the refresh to be completed
-	time.Sleep(5 * time.Second)
-=======
-	// Wait few seconds for the reload to be completed
-	time.Sleep(2 * time.Second)
->>>>>>> 73d27e20
+	time.Sleep(3 * time.Second)
 }